--- conflicted
+++ resolved
@@ -216,15 +216,13 @@
         subscription_count: Map<
             u256, u256,
         >, // subscriber count to number of times the subscription record has been updated
-<<<<<<< HEAD
+
         //  RECEIPTS
         receipt_counter: u256,
         receipt: Map<u256, Receipt>,
         creator_sales: Map<ContractAddress, u256>,
-        total_sales_for_content: Map<felt252, u256>,
-=======
-        token_address: ContractAddress // Address of the token contract used for payments
->>>>>>> 55a3e87e
+        total_sales_for_content: Map<felt252, u
+        token_address: ContractAddress // Address of the token contract used for payment
     }
 
 
