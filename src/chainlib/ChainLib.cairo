#[starknet::contract]
pub mod ChainLib {
    use starknet::storage::{
        Map, StorageMapReadAccess, StorageMapWriteAccess, StoragePointerReadAccess,
        StoragePointerWriteAccess,
    };
    use starknet::{ContractAddress, get_block_timestamp, get_caller_address};
    use crate::interfaces::IChainLib::IChainLib;
    use crate::base::types::{TokenBoundAccount, User, Role, Rank};

    #[derive(Copy, Drop, Serde, starknet::Store, PartialEq, Debug)]
    pub enum ContentType {
        #[default]
        Text,
        Video,
        Image,
        // Any other content type
    }

    #[derive(Copy, Drop, Serde, starknet::Store, PartialEq, Debug)]
    pub enum Category {
        Software,
        #[default]
        Education,
        Literature,
        Art
    }

    #[derive(Copy, Drop, Serde, starknet::Store, Debug)]
    pub struct ContentMetadata {
        pub content_id: felt252,
        pub title: felt252,
        pub description: felt252,
        pub content_type: ContentType,
        pub creator: ContractAddress,
        pub category: Category
    }

    #[storage]
    struct Storage {
        // Contract addresses for component management
        admin: ContractAddress,
        current_account_id: u256,
        accounts: Map<u256, TokenBoundAccount>,
        accountsaddr: Map<ContractAddress, TokenBoundAccount>,
        next_course_id: u256,
<<<<<<< HEAD
        nuum: Map<u8, u8>,
        creators_content: Map::<ContractAddress, ContentMetadata>,
        content: Map::<felt252, ContentMetadata>,
        content_tags: Map::<ContentMetadata, Array<felt252>>
=======
        user_id: u256,
        users: Map<u256, User>,
>>>>>>> 384fdbef
    }


    #[constructor]
    fn constructor(ref self: ContractState, admin: ContractAddress) {
        // Store the values in contract state
        self.admin.write(admin);
    }

    #[event]
    #[derive(Drop, starknet::Event)]
    pub enum Event {
        TokenBoundAccountCreated: TokenBoundAccountCreated,
        UserCreated: UserCreated,
    }

    #[derive(Drop, starknet::Event)]
    pub struct TokenBoundAccountCreated {
        pub id: u256,
    }

    #[derive(Drop, starknet::Event)]
    pub struct UserCreated {
        pub id: u256,
    }

    #[abi(embed_v0)]
    impl ChainLibNetImpl of IChainLib<ContractState> {
        /// @notice Creates a new token-bound account.
        /// @dev This function generates a unique ID, initializes the account, and emits an event.
        /// @param self The contract state reference.
        /// @param user_name The unique username associated with the token-bound account.
        /// @param init_param1 An initialization parameter required for the account setup.
        /// @param init_param2 An additional initialization parameter.
        /// @return account_id The unique identifier assigned to the token-bound account.
        fn create_token_account(
            ref self: ContractState, user_name: felt252, init_param1: felt252, init_param2: felt252
        ) -> u256 {
            // Ensure that the username is not empty.
            assert!(user_name != 0, "User name cannot be empty");

            // Validate initialization parameters.
            assert!(init_param1 != 0, "Initialization parameter 1 cannot be empty");

            // Retrieve the current account ID before incrementing.
            let account_id = self.current_account_id.read();

            // Create a new token-bound account with the provided parameters.
            let new_token_bound_account = TokenBoundAccount {
                id: account_id,
                address: get_caller_address(), // Assign the caller's address.
                user_name: user_name,
                init_param1: init_param1,
                init_param2: init_param2,
                created_at: get_block_timestamp(), // Capture the creation timestamp.
                updated_at: get_block_timestamp() // Set initial updated timestamp.
            };

            // Store the new account in the accounts mapping.
            self.accounts.write(account_id, new_token_bound_account);

            // Increment the account ID counter for the next registration.
            self.current_account_id.write(account_id + 1);

            // Emit an event to notify about the new token-bound account creation.
            self.emit(TokenBoundAccountCreated { id: account_id });

            // Return the assigned account ID.
            account_id
        }


        fn get_token_bound_account(ref self: ContractState, id: u256) -> TokenBoundAccount {
            let token_bound_account = self.accounts.read(id);
            token_bound_account
        }
        fn get_token_bound_account_by_owner(
            ref self: ContractState, address: ContractAddress
        ) -> TokenBoundAccount {
            let token_bound_account = self.accountsaddr.read(address);
            token_bound_account
        }


        /// @notice Registers a new user in the system.
        /// @dev This function assigns a unique ID to the user, stores their profile, and emits an
        /// event.
        /// @param self The contract state reference.
        /// @param username The unique username of the user.
        /// @param wallet_address The blockchain address of the user.
        /// @param role The role of the user (READER or WRITER).
        /// @param rank The rank/level of the user.
        /// @param metadata Additional metadata associated with the user.
        /// @return user_id The unique identifier assigned to the user.
        fn register_user(
            ref self: ContractState, username: felt252, role: Role, rank: Rank, metadata: felt252
        ) -> u256 {
            // Ensure that the username is not empty.
            assert!(username != 0, "User name cannot be empty");

            // Retrieve the current user ID before incrementing.
            let user_id = self.user_id.read();

            // Create a new user profile with provided details.
            let new_user = User {
                id: user_id,
                username: username,
                wallet_address: get_caller_address(), // Assign the caller's address.
                role: role,
                rank: rank,
                verified: false, // Default verification status is false.
                metadata: metadata
            };

            // Store the new user in the users mapping.
            self.users.write(user_id, new_user);

            // Increment the user ID counter for the next registration.
            self.current_account_id.write(user_id + 1);

            // Emit an event to notify about the new user registration.
            self.emit(UserCreated { id: user_id });

            // Return the assigned user ID.
            user_id
        }


        /// @notice Verifies a user in the system.
        /// @dev Only an admin can verify a user.
        /// @param self The contract state reference.
        /// @param user_id The unique identifier of the user to be verified.
        /// @return bool Returns true if the user is successfully verified.
        fn verify_user(ref self: ContractState, user_id: u256) -> bool {
            let caller = get_caller_address();
            // Ensure that only an admin can verify users.
            assert((self.admin.read() == caller), 'Only admin can verify users');
            let mut user = self.users.read(user_id);
            user.verified = true;
            self.users.write(user.id, user);
            true
        }
        /// @notice Retrieves a user's profile from the system.
        /// @dev This function fetches the user profile based on the provided user ID.
        /// @param self The contract state reference.
        /// @param user_id The unique identifier of the user whose profile is being retrieved.
        /// @return User The user profile associated with the given user ID.
        fn retrieve_user_profile(ref self: ContractState, user_id: u256) -> User {
            // Read the user profile from the storage mapping.
            let user = self.users.read(user_id);

            // Return the retrieved user profile.
            user
        }

        fn is_verified(ref self: ContractState, user_id: u256) -> bool {
            let mut user = self.users.read(user_id);
            user.verified
        }


        fn getAdmin(self: @ContractState) -> ContractAddress {
            let admin = self.admin.read();
            admin
        }
    }
}<|MERGE_RESOLUTION|>--- conflicted
+++ resolved
@@ -44,15 +44,11 @@
         accounts: Map<u256, TokenBoundAccount>,
         accountsaddr: Map<ContractAddress, TokenBoundAccount>,
         next_course_id: u256,
-<<<<<<< HEAD
-        nuum: Map<u8, u8>,
+        user_id: u256,
+        users: Map<u256, User>,
         creators_content: Map::<ContractAddress, ContentMetadata>,
         content: Map::<felt252, ContentMetadata>,
         content_tags: Map::<ContentMetadata, Array<felt252>>
-=======
-        user_id: u256,
-        users: Map<u256, User>,
->>>>>>> 384fdbef
     }
 
 
