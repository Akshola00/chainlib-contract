--- conflicted
+++ resolved
@@ -1,10 +1,7 @@
 use starknet::ContractAddress;
-<<<<<<< HEAD
+
 #[derive(Drop, Serde, starknet::Store, Copy)]
-=======
 
-#[derive(Drop, Serde, starknet::Store)]
->>>>>>> f028d2bd
 pub struct TokenBoundAccount {
     pub id: u256,
     pub address: ContractAddress,
