<<<<<<< HEAD
pub mod chainlib {
    pub mod ChainLib;
}
=======
pub mod base {
    pub mod errors;
    pub mod types;
}
pub mod chainlib {
    pub mod ChainLib;
}
pub mod interfaces {
    pub mod IChainLib;
}
>>>>>>> 77b0d872
<|MERGE_RESOLUTION|>--- conflicted
+++ resolved
@@ -1,8 +1,3 @@
-<<<<<<< HEAD
-pub mod chainlib {
-    pub mod ChainLib;
-}
-=======
 pub mod base {
     pub mod errors;
     pub mod types;
@@ -13,4 +8,3 @@
 pub mod interfaces {
     pub mod IChainLib;
 }
->>>>>>> 77b0d872
